[package]
name = "rumqttc"
version = "0.11.0"
description = "An efficient and robust mqtt client for your connected devices"
license = "Apache-2.0"
repository = "https://github.com/bytebeamio/rumqtt"
authors = ["tekjar"]
edition = "2018"
keywords = ["mqtt", "iot", "coap", "http"]
categories = ["network-programming"]

[package.metadata.docs.rs]
all-features = true
rustdoc-args = ["--cfg", "docsrs"]

[features]
websocket = ["async-tungstenite", "ws_stream_tungstenite"]

[dependencies]
tokio = { version = "1.0", features = ["rt", "macros", "io-util", "net", "time"] }
bytes = "1.0"
webpki = "0.22.0"
tokio-rustls = "0.23.2"
rustls-pemfile = "0.3.0"
async-tungstenite = { version = "0.16.1", default-features = false, features = ["tokio-rustls-native-certs"], optional = true }
ws_stream_tungstenite = { version = "0.7.0", default-features = false, features = ["tokio_io"], optional = true }
pollster = "0.2"
async-channel = "1.5"
log = "0.4"
thiserror = "1.0.21"
http = "^0.2"
url = { version = "2.2", default-features = false, optional = true }
flume = "0.10.10"

[dev-dependencies]
pretty_env_logger = "0.4"
color-backtrace = "0.4"
crossbeam-channel = "0.5"
serde = {version = "1", features = ["derive"]}
envy = "0.4"
jsonwebtoken = "7"
tokio = { version = "1.0", features = ["full", "macros"] }
matches = "0.1.8"
rustls = "0.20.2"
rustls-native-certs = "0.6.1"
<<<<<<< HEAD
pretty_assertions = "1.1.0"
=======
pretty_assertions = "0.6.1"
>>>>>>> 80391c79
<|MERGE_RESOLUTION|>--- conflicted
+++ resolved
@@ -43,8 +43,4 @@
 matches = "0.1.8"
 rustls = "0.20.2"
 rustls-native-certs = "0.6.1"
-<<<<<<< HEAD
-pretty_assertions = "1.1.0"
-=======
-pretty_assertions = "0.6.1"
->>>>>>> 80391c79
+pretty_assertions = "1.1.0"